{
  "name": "@react-native-node-api/root",
  "description": "Node-API Modules for React Native",
  "type": "module",
  "private": true,
  "homepage": "https://github.com/callstackincubator/react-native-node-api#readme",
  "scripts": {
    "build": "tsc --build",
    "clean": "tsc --build --clean",
    "dev": "tsc --build --watch",
    "lint": "eslint .",
<<<<<<< HEAD
    "test": "pnpm --filter react-native-node-api --filter cmake-rn --filter gyp-to-cmake --filter node-addon-examples test",
    "bootstrap": "pnpm --recursive --if-present build",
    "prerelease": "pnpm --recursive --if-present prerelease",
=======
    "prettier:check": "prettier --experimental-cli --check .",
    "prettier:write": "prettier --experimental-cli --write .",
    "test": "npm run test --workspace react-native-node-api --workspace cmake-rn --workspace gyp-to-cmake --workspace node-addon-examples",
    "bootstrap": "npm run build && npm run bootstrap --workspaces --if-present",
    "prerelease": "npm run build && npm run prerelease --workspaces --if-present",
>>>>>>> 9b231c14
    "release": "changeset publish"
  },
  "author": {
    "name": "Callstack",
    "url": "https://github.com/callstackincubator"
  },
  "contributors": [
    {
      "name": "Kræn Hansen",
      "url": "https://github.com/kraenhansen"
    },
    {
      "name": "Jamie Birch",
      "url": "https://github.com/shirakaba"
    }
  ],
  "license": "MIT",
  "devDependencies": {
    "@changesets/cli": "^2.29.5",
    "@eslint/js": "^9.19.0",
    "@prettier/plugin-oxc": "^0.0.4",
    "@reporters/github": "^1.7.2",
    "@tsconfig/node22": "^22.0.0",
    "@tsconfig/react-native": "3.0.5",
    "@types/node": "^22.13.0",
    "eslint": "^9.19.0",
    "eslint-config-prettier": "^10.1.5",
    "globals": "^16.0.0",
    "prettier": "^3.6.2",
    "react-native": "0.79.5",
    "tsx": "^4.20.3",
    "typescript": "^5.7.3",
    "typescript-eslint": "^8.22.0"
  }
}<|MERGE_RESOLUTION|>--- conflicted
+++ resolved
@@ -9,17 +9,11 @@
     "clean": "tsc --build --clean",
     "dev": "tsc --build --watch",
     "lint": "eslint .",
-<<<<<<< HEAD
     "test": "pnpm --filter react-native-node-api --filter cmake-rn --filter gyp-to-cmake --filter node-addon-examples test",
     "bootstrap": "pnpm --recursive --if-present build",
     "prerelease": "pnpm --recursive --if-present prerelease",
-=======
     "prettier:check": "prettier --experimental-cli --check .",
     "prettier:write": "prettier --experimental-cli --write .",
-    "test": "npm run test --workspace react-native-node-api --workspace cmake-rn --workspace gyp-to-cmake --workspace node-addon-examples",
-    "bootstrap": "npm run build && npm run bootstrap --workspaces --if-present",
-    "prerelease": "npm run build && npm run prerelease --workspaces --if-present",
->>>>>>> 9b231c14
     "release": "changeset publish"
   },
   "author": {
