{
  "name": "@react-native-node-api/root",
  "description": "Node-API Modules for React Native",
  "type": "module",
  "private": true,
  "workspaces": [
    "apps/test-app",
    "packages/gyp-to-cmake",
    "packages/cmake-rn",
    "packages/ferric",
    "packages/host",
<<<<<<< HEAD
    "packages/node-addon-examples"
=======
    "packages/node-addon-examples",
    "packages/node-tests",
    "packages/ferric-example"
>>>>>>> 256e7a52
  ],
  "homepage": "https://github.com/callstackincubator/react-native-node-api#readme",
  "scripts": {
    "build": "tsc --build",
    "clean": "tsc --build --clean",
    "dev": "tsc --build --watch",
    "lint": "eslint .",
    "prettier:check": "prettier --experimental-cli --check .",
    "prettier:write": "prettier --experimental-cli --write .",
    "test": "npm run test --workspace react-native-node-api --workspace cmake-rn --workspace gyp-to-cmake --workspace node-addon-examples",
    "bootstrap": "npm run build && npm run bootstrap --workspaces --if-present",
    "prerelease": "npm run build && npm run prerelease --workspaces --if-present",
    "release": "changeset publish"
  },
  "author": {
    "name": "Callstack",
    "url": "https://github.com/callstackincubator"
  },
  "contributors": [
    {
      "name": "Kræn Hansen",
      "url": "https://github.com/kraenhansen"
    },
    {
      "name": "Jamie Birch",
      "url": "https://github.com/shirakaba"
    }
  ],
  "license": "MIT",
  "devDependencies": {
    "@changesets/cli": "^2.29.5",
    "@eslint/js": "^9.19.0",
    "@prettier/plugin-oxc": "^0.0.4",
    "@reporters/github": "^1.7.2",
    "@tsconfig/node22": "^22.0.0",
    "@tsconfig/react-native": "3.0.5",
    "@types/node": "^22.13.0",
    "eslint": "^9.19.0",
    "eslint-config-prettier": "^10.1.5",
    "globals": "^16.0.0",
    "prettier": "^3.6.2",
    "react-native": "0.79.5",
    "tsx": "^4.20.3",
    "typescript": "^5.7.3",
    "typescript-eslint": "^8.22.0"
  }
}<|MERGE_RESOLUTION|>--- conflicted
+++ resolved
@@ -9,13 +9,8 @@
     "packages/cmake-rn",
     "packages/ferric",
     "packages/host",
-<<<<<<< HEAD
-    "packages/node-addon-examples"
-=======
     "packages/node-addon-examples",
-    "packages/node-tests",
-    "packages/ferric-example"
->>>>>>> 256e7a52
+    "packages/node-tests"
   ],
   "homepage": "https://github.com/callstackincubator/react-native-node-api#readme",
   "scripts": {
