// @ts-check

import { globalIgnores } from "eslint/config";
import globals from "globals";
import eslint from "@eslint/js";
import tseslint from "typescript-eslint";
import eslintConfigPrettier from "eslint-config-prettier/flat";

export default tseslint.config(
  globalIgnores([
    "**/dist/**",
    "apps/test-app/ios/**",
    "packages/host/hermes/**",
    "packages/node-addon-examples/examples/**",
<<<<<<< HEAD
=======
    "packages/ferric-example/ferric_example.d.ts",
    "packages/node-tests/node/**",
    "packages/node-tests/tests/**",
>>>>>>> 256e7a52
  ]),
  eslint.configs.recommended,
  tseslint.configs.recommended,
  eslintConfigPrettier,
  {
    files: [
      "apps/test-app/*.js",
      "packages/node-addon-examples/*.js",
      "packages/host/babel-plugin.js",
      "packages/host/react-native.config.js",
      "packages/node-tests/tests.generated.js",
    ],
    languageOptions: {
      parserOptions: {
        sourceType: "commonjs",
      },
      globals: {
        ...globals.commonjs,
      },
    },
    rules: {
      // We're using CommonJS here for Node.js backwards compatibility
      "@typescript-eslint/no-require-imports": "off",
    },
  },
  {
    files: [
      "packages/gyp-to-cmake/bin/*.js",
      "packages/host/bin/*.mjs",
      "packages/host/scripts/*.mjs",
    ],
    languageOptions: {
      globals: {
        ...globals.node,
      },
    },
  },
);<|MERGE_RESOLUTION|>--- conflicted
+++ resolved
@@ -12,12 +12,9 @@
     "apps/test-app/ios/**",
     "packages/host/hermes/**",
     "packages/node-addon-examples/examples/**",
-<<<<<<< HEAD
-=======
     "packages/ferric-example/ferric_example.d.ts",
     "packages/node-tests/node/**",
     "packages/node-tests/tests/**",
->>>>>>> 256e7a52
   ]),
   eslint.configs.recommended,
   tseslint.configs.recommended,
