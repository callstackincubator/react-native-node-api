{
  "name": "cmake-rn",
  "version": "0.3.0",
  "description": "Build React Native Node API modules with CMake",
  "homepage": "https://github.com/callstackincubator/react-native-node-api",
  "repository": {
    "type": "git",
    "url": "git+https://github.com/callstackincubator/react-native-node-api.git",
    "directory": "packages/cmake-rn"
  },
  "type": "module",
  "bin": {
    "cmake-rn": "./bin/cmake-rn.js"
  },
  "files": [
    "bin",
    "dist"
  ],
  "scripts": {
    "build": "tsc",
    "start": "tsx src/run.ts",
    "test": "tsx --test --test-reporter=@reporters/github --test-reporter-destination=stdout --test-reporter=spec --test-reporter-destination=stdout"
  },
  "dependencies": {
    "@commander-js/extra-typings": "^13.1.0",
    "bufout": "^0.3.2",
    "chalk": "^5.4.1",
    "cmake-js": "^7.3.1",
    "commander": "^13.1.0",
    "ora": "^8.2.0",
<<<<<<< HEAD
    "react-native-node-api": "workspace:*"
=======
    "react-native-node-api": "0.3.3"
>>>>>>> 0d97e505
  },
  "peerDependencies": {
    "node-addon-api": "^8.3.1",
    "node-api-headers": "^1.5.0"
  }
}<|MERGE_RESOLUTION|>--- conflicted
+++ resolved
@@ -28,11 +28,7 @@
     "cmake-js": "^7.3.1",
     "commander": "^13.1.0",
     "ora": "^8.2.0",
-<<<<<<< HEAD
     "react-native-node-api": "workspace:*"
-=======
-    "react-native-node-api": "0.3.3"
->>>>>>> 0d97e505
   },
   "peerDependencies": {
     "node-addon-api": "^8.3.1",
