{
  "name": "cmake-rn",
  "version": "0.3.2",
  "description": "Build React Native Node API modules with CMake",
  "homepage": "https://github.com/callstackincubator/react-native-node-api",
  "repository": {
    "type": "git",
    "url": "git+https://github.com/callstackincubator/react-native-node-api.git",
    "directory": "packages/cmake-rn"
  },
  "type": "module",
  "bin": {
    "cmake-rn": "./bin/cmake-rn.js"
  },
  "files": [
    "bin",
    "dist"
  ],
  "scripts": {
    "build": "tsc",
    "bootstrap": "pnpm build",
    "start": "tsx src/run.ts",
    "test": "tsx --test --test-reporter=@reporters/github --test-reporter-destination=stdout --test-reporter=spec --test-reporter-destination=stdout"
  },
  "dependencies": {
<<<<<<< HEAD
    "@commander-js/extra-typings": "^13.1.0",
    "bufout": "^0.3.2",
    "chalk": "^5.4.1",
    "cmake-js": "^7.3.1",
    "commander": "^13.1.0",
    "ora": "^8.2.0",
    "react-native-node-api": "workspace:*"
=======
    "@react-native-node-api/cli-utils": "0.1.0",
    "react-native-node-api": "0.5.0"
>>>>>>> 172ca061
  },
  "peerDependencies": {
    "node-addon-api": "^8.3.1",
    "node-api-headers": "^1.5.0"
  }
}<|MERGE_RESOLUTION|>--- conflicted
+++ resolved
@@ -23,18 +23,14 @@
     "test": "tsx --test --test-reporter=@reporters/github --test-reporter-destination=stdout --test-reporter=spec --test-reporter-destination=stdout"
   },
   "dependencies": {
-<<<<<<< HEAD
     "@commander-js/extra-typings": "^13.1.0",
     "bufout": "^0.3.2",
     "chalk": "^5.4.1",
     "cmake-js": "^7.3.1",
     "commander": "^13.1.0",
     "ora": "^8.2.0",
-    "react-native-node-api": "workspace:*"
-=======
-    "@react-native-node-api/cli-utils": "0.1.0",
-    "react-native-node-api": "0.5.0"
->>>>>>> 172ca061
+    "react-native-node-api": "workspace:*",
+    "@react-native-node-api/cli-utils": "workspace:*"
   },
   "peerDependencies": {
     "node-addon-api": "^8.3.1",
