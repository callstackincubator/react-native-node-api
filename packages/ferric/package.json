{
  "name": "ferric-cli",
  "version": "0.3.0",
  "description": "Rust Node-API Modules for React Native",
  "homepage": "https://github.com/callstackincubator/react-native-node-api",
  "repository": {
    "type": "git",
    "url": "git+https://github.com/callstackincubator/react-native-node-api.git",
    "directory": "packages/ferric"
  },
  "type": "module",
  "bin": {
    "ferric": "./bin/ferric.js"
  },
  "scripts": {
    "start": "tsx src/run.ts",
    "build": "tsc --build && npm run copy-templates",
    "test": "tsx --test --test-reporter=@reporters/github --test-reporter-destination=stdout --test-reporter=spec --test-reporter-destination=stdout src/**/*.test.ts",
    "copy-templates": "copyfiles -u 1 src/templates/**/* dist"
  },
  "dependencies": {
    "@commander-js/extra-typings": "^13.1.0",
    "@napi-rs/cli": "^3.1",
    "bufout": "^0.3.2",
    "chalk": "^5.4.1",
    "commander": "^13.1.0",
<<<<<<< HEAD
    "ora": "^8.2.0",
    "react-native-node-api": "0.3.2"
  },
  "devDependencies": {
    "copyfiles": "^2.4.1"
=======
    "react-native-node-api": "0.3.3",
    "ora": "^8.2.0"
>>>>>>> 0d97e505
  }
}<|MERGE_RESOLUTION|>--- conflicted
+++ resolved
@@ -24,15 +24,10 @@
     "bufout": "^0.3.2",
     "chalk": "^5.4.1",
     "commander": "^13.1.0",
-<<<<<<< HEAD
-    "ora": "^8.2.0",
-    "react-native-node-api": "0.3.2"
+    "react-native-node-api": "0.3.3",
+    "ora": "^8.2.0"
   },
   "devDependencies": {
     "copyfiles": "^2.4.1"
-=======
-    "react-native-node-api": "0.3.3",
-    "ora": "^8.2.0"
->>>>>>> 0d97e505
   }
 }