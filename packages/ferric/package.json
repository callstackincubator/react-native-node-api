{
  "name": "ferric-cli",
  "version": "0.2.3",
  "description": "Rust Node-API Modules for React Native",
  "homepage": "https://github.com/callstackincubator/react-native-node-api",
  "repository": {
    "type": "git",
    "url": "git+https://github.com/callstackincubator/react-native-node-api.git",
    "directory": "packages/ferric"
  },
  "type": "module",
  "bin": {
    "ferric": "./bin/ferric.js"
  },
  "scripts": {
    "start": "tsx src/run.ts",
    "test": "vitest"
  },
  "dependencies": {
<<<<<<< HEAD
    "@commander-js/extra-typings": "14.0.0",
    "@napi-rs/cli": "3.0.4",
    "bufout": "0.3.4",
=======
    "@napi-rs/cli": "~3.0.3",
    "@commander-js/extra-typings": "^13.1.0",
    "bufout": "^0.3.2",
>>>>>>> a7cc35ac
    "chalk": "^5.4.1",
    "commander": "14.0.0",
    "ora": "^8.2.0",
    "react-native-node-api": "0.3.2"
  },
  "devDependencies": {
    "vitest": "^3.2.4"
  }
}<|MERGE_RESOLUTION|>--- conflicted
+++ resolved
@@ -17,15 +17,9 @@
     "test": "vitest"
   },
   "dependencies": {
-<<<<<<< HEAD
     "@commander-js/extra-typings": "14.0.0",
-    "@napi-rs/cli": "3.0.4",
+    "@napi-rs/cli": "~3.0.4",
     "bufout": "0.3.4",
-=======
-    "@napi-rs/cli": "~3.0.3",
-    "@commander-js/extra-typings": "^13.1.0",
-    "bufout": "^0.3.2",
->>>>>>> a7cc35ac
     "chalk": "^5.4.1",
     "commander": "14.0.0",
     "ora": "^8.2.0",
