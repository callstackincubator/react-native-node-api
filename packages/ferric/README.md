# `ferric` (ESM Module)

<<<<<<< HEAD
A wrapper around Cargo making it easier to produce prebuilt binaries targeting iOS and Android matching the [the prebuilt binary specification](https://github.com/callstackincubator/react-native-node-api/blob/main/docs/PREBUILDS.md) as well as [napi.rs](https://napi.rs/) to generate bindings from annotated Rust code.

## Install the project

`npm install --save-dev ferric-cli`

## Add scripts

```json
"scripts": {
   "build": "ferric build --cwd folder_path",
   "build:release": "npm run build -- --configuration release",
},
```
=======
A wrapper around Cargo making it easier to produce prebuilt binaries targeting iOS and Android matching [the prebuilt binary specification](https://github.com/callstackincubator/react-native-node-api/blob/main/docs/PREBUILDS.md) as well as [napi.rs](https://napi.rs/) to generate bindings from annotated Rust code.
>>>>>>> 0d97e505
<|MERGE_RESOLUTION|>--- conflicted
+++ resolved
@@ -1,7 +1,6 @@
 # `ferric` (ESM Module)
 
-<<<<<<< HEAD
-A wrapper around Cargo making it easier to produce prebuilt binaries targeting iOS and Android matching the [the prebuilt binary specification](https://github.com/callstackincubator/react-native-node-api/blob/main/docs/PREBUILDS.md) as well as [napi.rs](https://napi.rs/) to generate bindings from annotated Rust code.
+A wrapper around Cargo making it easier to produce prebuilt binaries targeting iOS and Android matching [the prebuilt binary specification](https://github.com/callstackincubator/react-native-node-api/blob/main/docs/PREBUILDS.md) as well as [napi.rs](https://napi.rs/) to generate bindings from annotated Rust code.
 
 ## Install the project
 
@@ -14,7 +13,4 @@
    "build": "ferric build --cwd folder_path",
    "build:release": "npm run build -- --configuration release",
 },
-```
-=======
-A wrapper around Cargo making it easier to produce prebuilt binaries targeting iOS and Android matching [the prebuilt binary specification](https://github.com/callstackincubator/react-native-node-api/blob/main/docs/PREBUILDS.md) as well as [napi.rs](https://napi.rs/) to generate bindings from annotated Rust code.
->>>>>>> 0d97e505
+```