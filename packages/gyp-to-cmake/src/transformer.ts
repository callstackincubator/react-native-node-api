import cp from "node:child_process";
import path from "node:path";

import type { GypBinding } from "./gyp.js";

const DEFAULT_NAPI_VERSION = 8;

export type GypToCmakeListsOptions = {
  gyp: GypBinding;
  projectName: string;
  napiVersion?: number;
  executeCmdExpansions?: boolean;
  unsupportedBehaviour?: "skip" | "warn" | "throw";
  transformWinPathsToPosix?: boolean;
};

function isCmdExpansion(value: string) {
  const trimmedValue = value.trim();
  return trimmedValue.startsWith("<!");
}

function escapeSpaces(source: string) {
  return source.replace(/ /g, "\\ ");
}

/**
 * @see {@link https://github.com/cmake-js/cmake-js?tab=readme-ov-file#usage} for details on the template used
 * @returns The contents of a CMakeLists.txt file
 */
export function bindingGypToCmakeLists({
  gyp,
  projectName,
  napiVersion = DEFAULT_NAPI_VERSION,
  executeCmdExpansions = true,
  unsupportedBehaviour = "skip",
  transformWinPathsToPosix = true,
}: GypToCmakeListsOptions): string {
  function mapExpansion(value: string): string[] {
    if (!isCmdExpansion(value)) {
      return [value];
    } else if (executeCmdExpansions) {
      const cmd = value.trim().replace(/^<!@?/, "");
      const output = cp.execSync(cmd, { encoding: "utf-8" }).trim();
      // Split on whitespace, if the expansion starts with "<!@"
      return value.trim().startsWith("<!@") ? output.split(/\s/) : [output];
    } else if (unsupportedBehaviour === "throw") {
      throw new Error(`Unsupported command expansion: ${value}`);
    } else if (unsupportedBehaviour === "warn") {
      console.warn(`Unsupported command expansion: ${value}`);
    }
    return [value];
  }

  function transformPath(input: string) {
    if (transformWinPathsToPosix) {
      return input.split(path.win32.sep).join(path.posix.sep);
    } else {
      return input;
    }
  }

  const lines: string[] = [
    "cmake_minimum_required(VERSION 3.15)",
    //"cmake_policy(SET CMP0091 NEW)",
    //"cmake_policy(SET CMP0042 NEW)",
    `project(${projectName})`,
    "",
    // Declaring a project-wide NAPI_VERSION as a fallback for targets that don't explicitly set it
    `add_compile_definitions(NAPI_VERSION=${napiVersion})`,
  ];

  for (const target of gyp.targets) {
    const { target_name: targetName } = target;

    // TODO: Handle "conditions"
    // TODO: Handle "cflags"
    // TODO: Handle "ldflags"

    const escapedJoinedSources = target.sources
      .flatMap(mapExpansion)
<<<<<<< HEAD
      .map(escapeSpaces)
=======
      .map(transformPath)
      .map(escapePath)
>>>>>>> d168ec67
      .join(" ");

    const escapedJoinedIncludes = (target.include_dirs || [])
      .flatMap(mapExpansion)
<<<<<<< HEAD
      .map(escapeSpaces)
      .join(" ");

    const escapedJoinedDefines = (target.defines || [])
      .flatMap(mapExpansion)
      .map(escapeSpaces)
=======
      .map(transformPath)
      .map(escapePath)
>>>>>>> d168ec67
      .join(" ");

    lines.push(
      "",
      `add_library(${targetName} SHARED ${escapedJoinedSources} \${CMAKE_JS_SRC})`,
      `set_target_properties(${targetName} PROPERTIES PREFIX "" SUFFIX ".node")`,
      `target_include_directories(${targetName} PRIVATE ${escapedJoinedIncludes} \${CMAKE_JS_INC})`,
      `target_link_libraries(${targetName} PRIVATE \${CMAKE_JS_LIB})`,
      `target_compile_features(${targetName} PRIVATE cxx_std_17)`,
      ...(escapedJoinedDefines
        ? [
            `target_compile_definitions(${targetName} PRIVATE ${escapedJoinedDefines})`,
          ]
        : [])
      // or
      // `set_target_properties(${targetName} PROPERTIES CXX_STANDARD 11 CXX_STANDARD_REQUIRED YES CXX_EXTENSIONS NO)`,
    );
  }

  // Adding this post-amble from the template, although not used by react-native-node-api
  lines.push(
    "",
    "if(MSVC AND CMAKE_JS_NODELIB_DEF AND CMAKE_JS_NODELIB_TARGET)",
    "  # Generate node.lib",
    "  execute_process(COMMAND ${CMAKE_AR} /def:${CMAKE_JS_NODELIB_DEF} /out:${CMAKE_JS_NODELIB_TARGET} ${CMAKE_STATIC_LINKER_FLAGS})",
    "endif()"
  );

  return lines.join("\n");
}<|MERGE_RESOLUTION|>--- conflicted
+++ resolved
@@ -78,27 +78,20 @@
 
     const escapedJoinedSources = target.sources
       .flatMap(mapExpansion)
-<<<<<<< HEAD
+      .map(transformPath)
       .map(escapeSpaces)
-=======
-      .map(transformPath)
-      .map(escapePath)
->>>>>>> d168ec67
       .join(" ");
 
     const escapedJoinedIncludes = (target.include_dirs || [])
       .flatMap(mapExpansion)
-<<<<<<< HEAD
+      .map(transformPath)
       .map(escapeSpaces)
       .join(" ");
 
     const escapedJoinedDefines = (target.defines || [])
       .flatMap(mapExpansion)
+      .map(transformPath)
       .map(escapeSpaces)
-=======
-      .map(transformPath)
-      .map(escapePath)
->>>>>>> d168ec67
       .join(" ");
 
     lines.push(
