import React from "react";
import { StyleSheet, View, SafeAreaView } from "react-native";

import {
  MochaRemoteProvider,
  ConnectionText,
  StatusEmoji,
  StatusText,
} from "mocha-remote-react-native";

import { suites as nodeAddonExamplesSuites } from "@react-native-node-api/node-addon-examples";
import { suites as nodeTestsSuites } from "@react-native-node-api/node-tests";

function describeIf(
  condition: boolean,
  title: string,
  fn: (this: Mocha.Suite) => void,
) {
  return condition ? describe(title, fn) : describe.skip(title, fn);
}

type Context = {
  allTests?: boolean;
  nodeAddonExamples?: boolean;
<<<<<<< HEAD
=======
  nodeTests?: boolean;
  ferricExample?: boolean;
>>>>>>> 256e7a52
};

function loadTests({
  allTests = false,
  nodeAddonExamples = allTests,
<<<<<<< HEAD
=======
  nodeTests = allTests,
  ferricExample = allTests,
>>>>>>> 256e7a52
}: Context) {
  describeIf(nodeAddonExamples, "Node Addon Examples", () => {
    for (const [suiteName, examples] of Object.entries(
      nodeAddonExamplesSuites,
    )) {
      describe(suiteName, () => {
        for (const [exampleName, requireExample] of Object.entries(examples)) {
          it(exampleName, async () => {
            const test = requireExample();
            if (test instanceof Function) {
              await test();
            }
          });
        }
      });
    }
  });
<<<<<<< HEAD
=======

  describeIf(nodeTests, "Node Tests", () => {
    function registerTestSuite(suite: typeof nodeTestsSuites) {
      for (const [name, suiteOrTest] of Object.entries(suite)) {
        if (typeof suiteOrTest === "function") {
          it(name, suiteOrTest);
        } else {
          describe(name, () => {
            registerTestSuite(suiteOrTest);
          });
        }
      }
    }

    registerTestSuite(nodeTestsSuites);
  });

  describeIf(ferricExample, "ferric-example", () => {
    it("exports a callable sum function", () => {
      /* eslint-disable-next-line @typescript-eslint/no-require-imports -- TODO: Determine why a dynamic import doesn't work on Android */
      const exampleAddon = require("ferric-example");
      const result = exampleAddon.sum(1, 3);
      if (result !== 4) {
        throw new Error(`Expected 1 + 3 to equal 4, but got ${result}`);
      }
    });
  });
>>>>>>> 256e7a52
}

export default function App() {
  return (
    <MochaRemoteProvider tests={loadTests}>
      <SafeAreaView style={styles.container}>
        <ConnectionText style={styles.connectionText} />
        <View style={styles.statusContainer}>
          <StatusEmoji style={styles.statusEmoji} />
          <StatusText style={styles.statusText} />
        </View>
      </SafeAreaView>
    </MochaRemoteProvider>
  );
}

const styles = StyleSheet.create({
  container: {
    flex: 1,
    backgroundColor: "#fff",
  },
  statusContainer: {
    flex: 1,
    alignItems: "center",
    justifyContent: "center",
  },
  statusEmoji: {
    fontSize: 30,
    margin: 30,
    textAlign: "center",
  },
  statusText: {
    fontSize: 20,
    margin: 20,
    textAlign: "center",
  },
  connectionText: {
    textAlign: "center",
  },
});<|MERGE_RESOLUTION|>--- conflicted
+++ resolved
@@ -22,21 +22,13 @@
 type Context = {
   allTests?: boolean;
   nodeAddonExamples?: boolean;
-<<<<<<< HEAD
-=======
   nodeTests?: boolean;
-  ferricExample?: boolean;
->>>>>>> 256e7a52
 };
 
 function loadTests({
   allTests = false,
   nodeAddonExamples = allTests,
-<<<<<<< HEAD
-=======
   nodeTests = allTests,
-  ferricExample = allTests,
->>>>>>> 256e7a52
 }: Context) {
   describeIf(nodeAddonExamples, "Node Addon Examples", () => {
     for (const [suiteName, examples] of Object.entries(
@@ -54,8 +46,6 @@
       });
     }
   });
-<<<<<<< HEAD
-=======
 
   describeIf(nodeTests, "Node Tests", () => {
     function registerTestSuite(suite: typeof nodeTestsSuites) {
@@ -72,18 +62,6 @@
 
     registerTestSuite(nodeTestsSuites);
   });
-
-  describeIf(ferricExample, "ferric-example", () => {
-    it("exports a callable sum function", () => {
-      /* eslint-disable-next-line @typescript-eslint/no-require-imports -- TODO: Determine why a dynamic import doesn't work on Android */
-      const exampleAddon = require("ferric-example");
-      const result = exampleAddon.sum(1, 3);
-      if (result !== 4) {
-        throw new Error(`Expected 1 + 3 to equal 4, but got ${result}`);
-      }
-    });
-  });
->>>>>>> 256e7a52
 }
 
 export default function App() {
