name: Check

env:
  # Version here should match the one in React Native template and packages/cmake-rn/src/cli.ts
  NDK_VERSION: 27.1.12297006

on:
  push:
    branches:
      - main
  pull_request:
    types: [opened, synchronize, reopened]

concurrency:
  group: ${{ github.workflow }}-${{ github.ref }}
  cancel-in-progress: true

jobs:
  lint:
    name: Lint
    runs-on: ubuntu-latest
    steps:
      - uses: actions/checkout@v4
      - uses: pnpm/action-setup@v4
        name: Install pnpm
        with:
          version: 'latest'
          run_install: false
      - uses: actions/setup-node@v4
        with:
          node-version: lts/jod
<<<<<<< HEAD
      - run: pnpm install --frozen-lockfile
      - run: pnpm lint
=======
      - run: npm ci
      - run: npm run lint
      - run: npm run prettier:check
>>>>>>> 9b231c14
  unit-tests:
    strategy:
      fail-fast: false
      matrix:
        runner:
          - ubuntu-latest
          - windows-latest
          - macos-latest
    runs-on: ${{ matrix.runner }}
    name: Unit tests (${{ matrix.runner }})
    steps:
      - uses: actions/checkout@v4
      - uses: pnpm/action-setup@v4
        name: Install pnpm
        with:
          version: 'latest'
          run_install: false
      - uses: actions/setup-node@v4
        with:
          node-version: lts/jod
      - name: Set up JDK 17
        uses: actions/setup-java@v4
        with:
          java-version: "17"
          distribution: "temurin"
      - name: Setup Android SDK
        uses: android-actions/setup-android@v3
        with:
          packages: tools platform-tools ndk;${{ env.NDK_VERSION }}
      - run: rustup target add x86_64-linux-android aarch64-linux-android armv7-linux-androideabi i686-linux-android aarch64-apple-ios-sim
      - run: pnpm install --frozen-lockfile
      - run: pnpm bootstrap
      - run: pnpm test
  test-ios:
    if: github.ref == 'refs/heads/main' || contains(github.event.pull_request.labels.*.name, 'Apple 🍎')
    name: Test app (iOS)
    runs-on: macos-latest
    steps:
      - uses: actions/checkout@v4
      - uses: pnpm/action-setup@v4
        name: Install pnpm
        with:
          version: 'latest'
          run_install: false
      - uses: actions/setup-node@v4
        with:
          node-version: lts/jod
      - name: Set up JDK 17
        uses: actions/setup-java@v3
        with:
          java-version: "17"
          distribution: "temurin"
      - name: Setup Android SDK
        uses: android-actions/setup-android@v3
        with:
          packages: tools platform-tools ndk;${{ env.NDK_VERSION }}
      - run: rustup target add x86_64-linux-android aarch64-linux-android armv7-linux-androideabi i686-linux-android aarch64-apple-ios-sim
      - run: pnpm install --frozen-lockfile
      - run: pnpm bootstrap
        env:
          CMAKE_RN_TARGETS: arm64-apple-ios-sim
          FERRIC_TARGETS: aarch64-apple-ios-sim
      - run: pnpm pod-install
        working-directory: apps/test-app
      - name: Run tests (iOS)
        run: pnpm test:ios:allTests
        # TODO: Enable release mode when it works
        # run: pnpm test:ios -- --mode Release
        working-directory: apps/test-app
  test-android:
    if: github.ref == 'refs/heads/main' || contains(github.event.pull_request.labels.*.name, 'Android 🤖')
    name: Test app (Android)
    runs-on: ubuntu-latest
    steps:
      - uses: actions/checkout@v4
      - uses: pnpm/action-setup@v4
        name: Install pnpm
        with:
          version: 'latest'
          run_install: false
      - uses: actions/setup-node@v4
        with:
          node-version: lts/jod
      - name: Set up JDK 17
        uses: actions/setup-java@v4
        with:
          java-version: "17"
          distribution: "temurin"
      - name: Setup Android SDK
        uses: android-actions/setup-android@v3
        with:
          packages: tools platform-tools ndk;${{ env.NDK_VERSION }}
      - run: rustup target add x86_64-linux-android aarch64-linux-android armv7-linux-androideabi i686-linux-android aarch64-apple-ios-sim
      - run: pnpm install --frozen-lockfile
      - run: pnpm bootstrap
        env:
          CMAKE_RN_TARGETS: i686-linux-android
          FERRIC_TARGETS: i686-linux-android
      - name: Clone patched Hermes version
        shell: bash
        run: |
          REACT_NATIVE_OVERRIDE_HERMES_DIR=$(npx react-native-node-api vendor-hermes --silent)
          echo "REACT_NATIVE_OVERRIDE_HERMES_DIR=$REACT_NATIVE_OVERRIDE_HERMES_DIR" >> $GITHUB_ENV
        working-directory: apps/test-app
      # - name: Setup Android Emulator cache
      #   uses: actions/cache@v4
      #   id: avd-cache
      #   with:
      #     path: |
      #       ~/.android/avd/*
      #       ~/.android/adb*
      #     key: ${{ runner.os }}-avd-29
      # See https://github.com/marketplace/actions/android-emulator-runner#running-hardware-accelerated-emulators-on-linux-runners
      - name: Enable KVM group perms
        run: |
          echo 'KERNEL=="kvm", GROUP="kvm", MODE="0666", OPTIONS+="static_node=kvm"' | sudo tee /etc/udev/rules.d/99-kvm4all.rules
          sudo udevadm control --reload-rules
          sudo udevadm trigger --name-match=kvm
      - name: Build weak-node-api for all architectures
        run: pnpm build-weak-node-api -- --android
        working-directory: packages/host
      - name: Build ferric-example for all architectures
        run: pnpm build -- --android
        working-directory: packages/ferric-example
      - name: Run tests (Android)
        timeout-minutes: 75
        uses: reactivecircus/android-emulator-runner@v2
        with:
          api-level: 29
          force-avd-creation: false
          emulator-options: -no-snapshot-save -no-metrics -no-window -gpu swiftshader_indirect -noaudio -no-boot-anim -camera-back none
          disable-animations: true
          arch: x86
          ndk: ${{ env.NDK_VERSION }}
          cmake: 3.22.1
          working-directory: apps/test-app
          script: |
            # Setup port forwarding to Mocha Remote
            adb reverse tcp:8090 tcp:8090
            # Uninstall the app if already in the snapshot (unlikely but could result in a signature mismatch failure)
            adb uninstall com.microsoft.reacttestapp || true
            # Start logcat in background and save logs
            adb logcat > emulator-logcat.txt 2>&1 &
            LOGCAT_PID=$!
            # Build, install and run the app
            pnpm test:android:allTests -- --mode Release
            # Wait a bit for the sub-process to terminate, before terminating the emulator
            sleep 5
            # Stop logcat
            kill $LOGCAT_PID || true
      - name: Upload device logs
        if: always()
        uses: actions/upload-artifact@v4
        with:
          name: emulator-logcat
          path: apps/test-app/emulator-logcat.txt<|MERGE_RESOLUTION|>--- conflicted
+++ resolved
@@ -29,14 +29,9 @@
       - uses: actions/setup-node@v4
         with:
           node-version: lts/jod
-<<<<<<< HEAD
       - run: pnpm install --frozen-lockfile
       - run: pnpm lint
-=======
-      - run: npm ci
-      - run: npm run lint
-      - run: npm run prettier:check
->>>>>>> 9b231c14
+      - run: pnpm prettier:check
   unit-tests:
     strategy:
       fail-fast: false
